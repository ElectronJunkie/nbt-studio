﻿using fNbt;
using System;
using System.Collections.Generic;
using System.ComponentModel;
using System.Data;
using System.Drawing;
using System.IO;
using System.Linq;
using System.Text;
using System.Threading.Tasks;
using System.Windows.Forms;
using Aga.Controls.Tree;
using Microsoft.WindowsAPICodePack.Dialogs;
using NbtStudio.SNBT;
using System.Collections.Specialized;
using System.Diagnostics;

namespace NbtStudio.UI
{
    public partial class MainForm : Form
    {
        private NbtTreeModel _ViewModel;
        private NbtTreeModel ViewModel
        {
            get => _ViewModel;
            set
            {
                if (_ViewModel != null)
                    _ViewModel.Changed -= ViewModel_Changed;
                _ViewModel = value;
                _ViewModel.Changed += ViewModel_Changed;
                ViewModel_Changed(this, EventArgs.Empty);
            }
        }

        private readonly Dictionary<NbtTagType, ToolStripButton> CreateTagButtons;
        private readonly string[] ClickedFiles;

        private readonly DualMenuItem ActionNew = new DualMenuItem("&New", "New File", Properties.Resources.action_new_image, Keys.Control | Keys.N);
        private readonly ToolStripMenuItem ActionNewClipboard = DualMenuItem.Single("New from &Clipboard", Properties.Resources.action_paste_image, Keys.Control | Keys.Alt | Keys.V);
        private readonly DualMenuItem ActionOpenFile = new DualMenuItem("&Open File", "Open File", Properties.Resources.action_open_file_image, Keys.Control | Keys.O);
        private readonly DualMenuItem ActionOpenFolder = new DualMenuItem("Open &Folder", "Open Folder", Properties.Resources.action_open_folder_image, Keys.Control | Keys.Shift | Keys.O);
        private readonly DualMenuItem ActionSave = new DualMenuItem("&Save", "Save", Properties.Resources.action_save_image, Keys.Control | Keys.S);
        private readonly ToolStripMenuItem ActionSaveAs = DualMenuItem.Single("Save &As", Properties.Resources.action_save_image, Keys.Control | Keys.Shift | Keys.S);
        private readonly ToolStripMenuItem DropDownRecent = DualMenuItem.Single("&Recent...", null, Keys.None);
        private readonly ToolStripButton ActionSort = DualMenuItem.Single("Sort", Properties.Resources.action_sort_image);
        private readonly ToolStripMenuItem ActionUndo = DualMenuItem.Single("&Undo", Properties.Resources.action_undo_image, Keys.Control | Keys.Z);
        private readonly ToolStripMenuItem ActionRedo = DualMenuItem.Single("&Redo", Properties.Resources.action_redo_image, Keys.Control | Keys.Shift | Keys.Z);
        private readonly DualMenuItem ActionCut = new DualMenuItem("Cu&t", "Cut", Properties.Resources.action_cut_image, Keys.Control | Keys.X);
        private readonly DualMenuItem ActionCopy = new DualMenuItem("&Copy", "Copy", Properties.Resources.action_copy_image, Keys.Control | Keys.C);
        private readonly DualMenuItem ActionPaste = new DualMenuItem("&Paste", "Paste", Properties.Resources.action_paste_image, Keys.Control | Keys.V);
        private readonly DualMenuItem ActionRename = new DualMenuItem("Re&name", "Rename", Properties.Resources.action_rename_image, Keys.F2);
        private readonly DualMenuItem ActionEdit = new DualMenuItem("&Edit Value", "Edit", Properties.Resources.action_edit_image, Keys.Control | Keys.E);
        private readonly DualMenuItem ActionEditSnbt = new DualMenuItem("Edit as &SNBT", "Edit as SNBT", Properties.Resources.action_edit_snbt_image, Keys.Control | Keys.Shift | Keys.E);
        private readonly DualMenuItem ActionDelete = new DualMenuItem("&Delete", "Delete", Properties.Resources.action_delete_image, Keys.Delete);
        private readonly ToolStripMenuItem DropDownUndoHistory = DualMenuItem.Single("Undo History...", Properties.Resources.action_undo_image, Keys.None);
        private readonly ToolStripMenuItem DropDownRedoHistory = DualMenuItem.Single("Redo History...", Properties.Resources.action_redo_image, Keys.None);
        private readonly DualMenuItem ActionFind = new DualMenuItem("&Find", "Find", Properties.Resources.action_search_image, Keys.Control | Keys.F);
        private readonly ToolStripMenuItem ActionAbout = DualMenuItem.Single("&About", Properties.Resources.app_image_16, Keys.Shift | Keys.F1);
        private readonly ToolStripButton ActionAddSnbt = DualMenuItem.Single("Add as SNBT", Properties.Resources.action_add_snbt_image);
        public MainForm(string[] args)
        {
            ClickedFiles = args;
            if (Properties.Settings.Default.RecentFiles == null)
                Properties.Settings.Default.RecentFiles = new StringCollection();

            // stuff from the designer
            InitializeComponent();
            this.Icon = Properties.Resources.app_icon_256;

            // stuff excluded from the designer for cleaner/less duplicated code
            ActionNew.Click += (s, e) => New();
            ActionNewClipboard.Click += (s, e) => NewPaste();
            ActionOpenFile.Click += (s, e) => OpenFile();
            ActionOpenFolder.Click += (s, e) => OpenFolder();
            ActionSave.Click += (s, e) => Save();
            ActionSaveAs.Click += (s, e) => SaveAs();
            ActionSort.Click += (s, e) => Sort();
            ActionUndo.Click += (s, e) => Undo();
            ActionRedo.Click += (s, e) => Redo();
            ActionCut.Click += (s, e) => Cut();
            ActionCopy.Click += (s, e) => Copy();
            ActionPaste.Click += (s, e) => Paste();
            ActionRename.Click += (s, e) => Rename();
            ActionEdit.Click += (s, e) => Edit();
            ActionEditSnbt.Click += (s, e) => EditSnbt();
            ActionDelete.Click += (s, e) => Delete();
            ActionFind.Click += (s, e) => Find();
            ActionAbout.Click += (s, e) => About();
            ActionAddSnbt.Click += (s, e) => AddSnbt();

            ActionNew.AddTo(Tools, MenuFile);
            ActionOpenFile.AddTo(Tools, MenuFile);
            ActionOpenFolder.AddTo(Tools, MenuFile);
            MenuFile.DropDownItems.Add(new ToolStripSeparator());
            ActionSave.AddTo(Tools, MenuFile);
            MenuFile.DropDownItems.Add(ActionSaveAs);
            MenuFile.DropDownItems.Add(ActionNewClipboard);
            MenuFile.DropDownItems.Add(new ToolStripSeparator());
            MenuFile.DropDownItems.Add(DropDownRecent);
            Tools.Items.Add(ActionSort);
            Tools.Items.Add(new ToolStripSeparator());
            MenuEdit.DropDownItems.Add(ActionUndo);
            MenuEdit.DropDownItems.Add(ActionRedo);
            MenuEdit.DropDownItems.Add(new ToolStripSeparator());
            ActionCut.AddTo(Tools, MenuEdit);
            ActionCopy.AddTo(Tools, MenuEdit);
            ActionPaste.AddTo(Tools, MenuEdit);
            MenuEdit.DropDownItems.Add(new ToolStripSeparator());
            Tools.Items.Add(new ToolStripSeparator());
            ActionRename.AddTo(Tools, MenuEdit);
            ActionEdit.AddTo(Tools, MenuEdit);
            ActionEditSnbt.AddTo(Tools, MenuEdit);
            ActionDelete.AddTo(Tools, MenuEdit);
            MenuEdit.DropDownItems.Add(new ToolStripSeparator());
            MenuEdit.DropDownItems.Add(DropDownUndoHistory);
            MenuEdit.DropDownItems.Add(DropDownRedoHistory);
            Tools.Items.Add(new ToolStripSeparator());
            MenuHelp.DropDownItems.Add(ActionAbout);

            CreateTagButtons = MakeCreateTagButtons();
            foreach (var item in CreateTagButtons.Values)
            {
                Tools.Items.Add(item);
            }
            Tools.Items.Add(ActionAddSnbt);

            Tools.Items.Add(new ToolStripSeparator());
            ActionFind.AddTo(Tools, MenuSearch);
        }

        private void MainForm_Load(object sender, EventArgs e)
        {
            NbtTree_SelectionChanged(this, EventArgs.Empty);
            ViewModel_Changed(this, EventArgs.Empty);
            if (ClickedFiles != null && ClickedFiles.Any())
                OpenFiles(ClickedFiles);
        }

        private void New()
        {
            if (!ConfirmIfUnsaved("Create a new file anyway?"))
                return;
            OpenFile(new NbtFile(), skip_confirm: true);
        }

        private void NewPaste()
        {
            if (!Clipboard.ContainsText())
                return;
            var text = Clipboard.GetText();
            if (SnbtParser.TryParse(text, named: false, out var tag) || SnbtParser.TryParse(text, named: true, out tag))
            {
                if (tag is NbtCompound compound)
                    OpenFile(new NbtFile(compound));
                else
                {
                    var root = new NbtCompound();
                    tag.Name = NbtUtil.GetAutomaticName(tag.Adapt(), root.AdaptCompound());
                    root.Add(tag);
                    OpenFile(new NbtFile(root));
                }
            }
            else
                MessageBox.Show("Failed to parse SNBT from clipboard.", "Clipboard Error");
        }

        private void OpenFile()
        {
            if (!ConfirmIfUnsaved("Open a new file anyway?"))
                return;
            using (var dialog = new OpenFileDialog
            {
                Title = "Select NBT files",
                RestoreDirectory = true,
                Multiselect = true,
                Filter = NbtUtil.OpenFilter()
            })
            {
                if (dialog.ShowDialog() == DialogResult.OK)
                    OpenFiles(dialog.FileNames, skip_confirm: true);
            }
        }

        private void OpenFile(NbtFile file, bool skip_confirm = false)
        {
            if (!skip_confirm && !ConfirmIfUnsaved("Open a new file anyway?"))
                return;
            ViewModel = new NbtTreeModel(file, NbtTree);
        }

        private void OpenFolder()
        {
            if (!ConfirmIfUnsaved("Open a new folder anyway?"))
                return;
            using (var dialog = new CommonOpenFileDialog
            {
                Title = "Select a folder that contains NBT files",
                RestoreDirectory = true,
                Multiselect = false,
                IsFolderPicker = true
            })
            {
                if (dialog.ShowDialog() == CommonFileDialogResult.Ok)
                    OpenFolder(dialog.FileName, skip_confirm: true);
            }
        }

        private void Save()
        {
            if (ViewModel == null) return;
            foreach (var file in ViewModel.OpenedFiles)
            {
                Save(file);
            }
        }

        private void SaveAs()
        {
            if (ViewModel == null) return;
            foreach (var file in ViewModel.OpenedFiles)
            {
                SaveAs(file);
            }
        }

        private void Save(ISaveable file)
        {
            if (file.CanSave)
            {
                file.Save();
                NbtTree.Refresh();
            }
            else
                SaveAs(file);
        }

        private void SaveAs(ISaveable file)
        {
            using (var dialog = new SaveFileDialog
            {
                Title = file.Path == null ? "Save NBT file" : $"Save {Path.GetFileName(file.Path)} as...",
                RestoreDirectory = true,
                FileName = file.Path,
                Filter = NbtUtil.SaveFilter()
            })
            {
                if (file.Path != null)
                {
                    dialog.InitialDirectory = Path.GetDirectoryName(file.Path);
                    dialog.FileName = Path.GetFileName(file.Path);
                }
                if (dialog.ShowDialog() == DialogResult.OK)
                {
                    if (file is INbtFile nbtfile)
                    {
                        var export = new ExportWindow(nbtfile.ExportSettings);
                        if (export.ShowDialog() == DialogResult.OK)
                            nbtfile.SaveAs(dialog.FileName, export.GetSettings());
                    }
                    else
                        file.SaveAs(dialog.FileName);
                }
            }
        }

        private void OpenInExplorer(ISaveable file)
        {
            var info = new ProcessStartInfo { FileName = "explorer", Arguments = $"/select, \"{file.Path}\"" };
            Process.Start(info);
        }

        private void Sort()
        {
            var tag = ViewModel?.SelectedNbt as INbtCompound;
            if (tag == null) return;
            ViewModel.StartBatchOperation();
            NbtUtil.Sort(tag, new NbtUtil.TagTypeSorter(), true);
            ViewModel.FinishBatchOperation($"Sort {tag.TagDescription()}", true);
        }

        private void Undo()
        {
            ViewModel.Undo();
        }

        private void Redo()
        {
            ViewModel.Redo();
        }

        private void Cut()
        {
            if (ViewModel?.SelectedNbt != null)
            {
                Copy(ViewModel.SelectedNbts);
                Delete();
            }
        }

        private void Copy()
        {
            if (ViewModel?.SelectedNbt != null)
                Copy(ViewModel.SelectedNbts);
        }

        private void Paste()
        {
            var parent = ViewModel?.SelectedNbt as INbtContainer;
            if (parent != null)
                Paste(parent);
        }

        private void Rename()
        {
            var tag = ViewModel?.SelectedNbt;
            if (tag == null) return;
            Rename(tag);
        }

        private void Edit()
        {
            var tag = ViewModel?.SelectedNbt;
            if (tag == null) return;
            Edit(tag);
        }

        private void Edit(INbtTag tag)
        {
            // batch operation to combine the rename and value change into one undo
            ViewModel.StartBatchOperation();
            if (ByteProviders.HasProvider(tag))
                EditHexWindow.ModifyTag(tag, EditPurpose.EditValue);
            else
                EditTagWindow.ModifyTag(tag, EditPurpose.EditValue);
            ViewModel.FinishBatchOperation($"Edit {tag.TagDescription()}", false);
        }

        private void Rename(INbtTag tag)
        {
            // likewise
            ViewModel.StartBatchOperation();
            EditTagWindow.ModifyTag(tag, EditPurpose.Rename);
            ViewModel.FinishBatchOperation($"Rename {tag.TagDescription()}", false);
        }

        private void EditSnbt()
        {
            var tag = ViewModel?.SelectedNbt;
            if (tag == null) return;
            ViewModel.StartBatchOperation();
            EditSnbtWindow.ModifyTag(tag, EditPurpose.EditValue);
            ViewModel.FinishBatchOperation($"Edit {tag.TagDescription()} as SNBT", false);
        }

        private void Delete()
        {
            var selected = NbtTree.SelectedNodes;
            var nexts = selected.Select(x => x.NextNode).Where(x => x != null).ToList();
            var prevs = selected.Select(x => x.PreviousNode).Where(x => x != null).ToList();
            var parents = selected.Select(x => x.Parent).Where(x => x != null).ToList();
            ViewModel.StartBatchOperation();
            var items = ViewModel.SelectedNbts.ToList();
            foreach (var item in items)
            {
                item.Remove();
            }
            ViewModel.FinishBatchOperation($"Delete {NbtUtil.TagDescription(items)}", false);
            // Index == -1 checks whether this node has been removed from the tree
            if (selected.All(x => x.Index == -1))
            {
                var select_next = nexts.FirstOrDefault(x => x.Index != -1) ?? prevs.FirstOrDefault(x => x.Index != -1) ?? parents.FirstOrDefault(x => x.Index != -1);
                if (select_next != null)
                    select_next.IsSelected = true;
            }
        }

        private FindWindow FindWindow;
        private void Find()
        {
            if (FindWindow == null || FindWindow.IsDisposed)
                FindWindow = new FindWindow(NbtTree);
            if (!FindWindow.Visible)
                FindWindow.Show(this);
            FindWindow.Focus();
        }

        private AboutWindow AboutWindow;
        private void About()
        {
            if (AboutWindow == null || AboutWindow.IsDisposed)
                AboutWindow = new AboutWindow();
            if (!AboutWindow.Visible)
                AboutWindow.Show(this);
            AboutWindow.Focus();
        }

        private void AddSnbt()
        {
            var parent = ViewModel?.SelectedNbt as INbtContainer;
            if (parent == null) return;
            var tag = EditSnbtWindow.CreateTag(parent);
            if (tag != null)
                tag.AddTo(parent);
        }

        private void AddTag(NbtTagType type)
        {
            var parent = ViewModel?.SelectedNbt as INbtContainer;
            if (parent == null) return;
            AddTag(parent, type);
        }

        private void AddTag(INbtContainer container, NbtTagType type)
        {
            NbtTag tag;
            if (NbtUtil.IsArrayType(type))
                tag = EditHexWindow.CreateTag(type, container, bypass_window: Control.ModifierKeys == Keys.Shift);
            else
                tag = EditTagWindow.CreateTag(type, container, bypass_window: Control.ModifierKeys == Keys.Shift);
            if (tag != null)
                container.Add(tag);
        }

        private Dictionary<NbtTagType, ToolStripButton> MakeCreateTagButtons()
        {
            var buttons = new Dictionary<NbtTagType, ToolStripButton>();
            foreach (var type in NbtUtil.NormalTagTypes())
            {
                var button = new ToolStripButton(
                    text: $"Add {NbtUtil.TagTypeName(type)} Tag",
                    image: NbtUtil.TagTypeImage(type),
                    onClick: (s, e) => AddTag(type));
                button.DisplayStyle = ToolStripItemDisplayStyle.Image;
                buttons.Add(type, button);
            }
            return buttons;
        }

        private void OpenFolder(string path, bool skip_confirm = false)
        {
            if (!skip_confirm && !ConfirmIfUnsaved("Open a new folder anyway?"))
                return;
            Properties.Settings.Default.RecentFiles.Add(path);
            ViewModel = new NbtTreeModel(new NbtFolder(path, true), NbtTree);
        }

        private void OpenFiles(IEnumerable<string> paths, bool skip_confirm = false)
        {
            if (!skip_confirm && !ConfirmIfUnsaved("Open a new file anyway?"))
                return;
            var files = paths.Distinct().Select(x => NbtFolder.OpenFileOrFolder(Path.GetFullPath(x))).ToList();
            var bad = files.Where(x => x == null);
            var good = files.Where(x => x != null);
            if (bad.Any())
                MessageBox.Show($"{Util.Pluralize(bad.Count(), "file")} failed to load.", "Load Failure");
            if (good.Any())
            {
                Properties.Settings.Default.RecentFiles.AddRange(good.Select(x => x.Path).ToArray());
                ViewModel = new NbtTreeModel(good, NbtTree);
            }
        }

        private bool ConfirmIfUnsaved(string message)
        {
            if (ViewModel == null || !ViewModel.HasAnyUnsavedChanges)
                return true;
            return MessageBox.Show($"You currently have unsaved changes.\n\n{message}", "Unsaved Changes", MessageBoxButtons.YesNo, MessageBoxIcon.Warning) == DialogResult.Yes;
        }

        private void NbtTree_SelectionChanged(object sender, EventArgs e)
        {
            var tag = ViewModel?.SelectedNbt;
            var container = tag as INbtContainer;
            foreach (var item in CreateTagButtons)
            {
                item.Value.Enabled = container != null && container.CanAdd(item.Key);
            }
            ActionSort.Enabled = tag is INbtCompound;
            ActionCut.Enabled = tag != null;
            ActionCopy.Enabled = tag != null;
            ActionPaste.Enabled = container != null; // don't check for Clipboard.ContainsText() because listening for clipboard events (to re-enable) is ugly
            ActionDelete.Enabled = tag != null;
            ActionRename.Enabled = tag != null;
            ActionEdit.Enabled = tag != null;
            ActionEditSnbt.Enabled = tag != null;
            ActionAddSnbt.Enabled = container != null;
        }

        private void ViewModel_Changed(object sender, EventArgs e)
        {
            ActionSave.Enabled = ViewModel?.HasAnyUnsavedChanges ?? false;
            ActionSaveAs.Enabled = ViewModel != null;
            bool multiple_files = ViewModel != null && ViewModel.OpenedFiles.Skip(1).Any();
            var save_image = multiple_files ? Properties.Resources.action_save_all_image : Properties.Resources.action_save_image;
            ActionSave.Image = save_image;
            ActionSaveAs.Image = save_image;
            ActionUndo.Enabled = ViewModel?.CanUndo ?? false;
            ActionRedo.Enabled = ViewModel?.CanRedo ?? false;
            NbtTree_SelectionChanged(sender, e);
        }

        private void NbtTree_NodeMouseDoubleClick(object sender, TreeNodeAdvMouseEventArgs e)
        {
            var tag = ViewModel?.NbtFromClick(e);
            if (tag != null && !(tag is INbtContainer))
                Edit(tag);
        }

        private void Copy(IEnumerable<INbtTag> objects)
        {
            Clipboard.SetText(String.Join("\n", objects.Select(x => x.ToSnbt(include_name: true))));
        }

        private void Paste(INbtContainer destination)
        {
            if (!Clipboard.ContainsText())
                return;
            var snbts = Clipboard.GetText().Split('\n');
            ViewModel.StartBatchOperation();
            var success = new List<NbtTag>();
            foreach (var nbt in snbts)
            {
                if (SnbtParser.TryParse(nbt, true, out NbtTag tag) || SnbtParser.TryParse(nbt, false, out tag))
                {
                    NbtUtil.TransformAdd(tag.Adapt(), destination);
                    success.Add(tag);
                }
            }
            ViewModel.FinishBatchOperation($"Paste {NbtUtil.TagDescription(success)} into {destination.TagDescription()}", true);
        }

        private void NbtTree_ItemDrag(object sender, ItemDragEventArgs e)
        {
            DoDragDrop(NbtTree.SelectedNodes.ToArray(), DragDropEffects.Move);
        }

        private void NbtTree_DragOver(object sender, DragEventArgs e)
        {
            if (e.Data.GetDataPresent(DataFormats.FileDrop))
                e.Effect = DragDropEffects.Copy;
            else
            {
                var tags = ViewModel.NbtsFromDrag(e);
                if (tags.Any()
                    && ViewModel.DropTag != null
                    && CanMoveTags(tags, ViewModel.DropTag, ViewModel.DropPosition))
                    e.Effect = e.AllowedEffect;
                else
                    e.Effect = DragDropEffects.None;
            }
        }

        private void NbtTree_DragDrop(object sender, DragEventArgs e)
        {
            if (e.Data.GetDataPresent(DataFormats.FileDrop))
            {
                var files = (string[])e.Data.GetData(DataFormats.FileDrop);
                if (!ConfirmIfUnsaved("Open a new file anyway?"))
                    return;
                OpenFiles(files);
            }
            else
            {
                var tags = ViewModel.NbtsFromDrag(e);
                if (tags.Any())
                    MoveTags(tags, ViewModel.DropTag, ViewModel.DropPosition);
            }
        }

        private bool CanMoveTags(IEnumerable<INbtTag> tags, INbtTag target, NodePosition position)
        {
            var insert = NbtUtil.GetInsertionLocation(target, position);
            if (insert.Item1 == null) return false;
            return NbtUtil.CanAddAll(tags, insert.Item1);
        }

        private void MoveTags(IEnumerable<INbtTag> tags, INbtTag target, NodePosition position)
        {
            var insert = NbtUtil.GetInsertionLocation(target, position);
            if (insert.Item1 == null) return;
            ViewModel.StartBatchOperation();
<<<<<<< HEAD
            NbtUtil.TransformInsert(tags, insert.Item1, insert.Item2);
            ViewModel.FinishBatchOperation();
=======
            // reverse so that if we start with ABC, then insert C at index 0, B at index 0, A at index 0, it ends up ABC
            foreach (var tag in tags.Reverse().ToList())
            {
                NbtUtil.TransformInsert(tag, insert.Item1, insert.Item2);
            }
            ViewModel.FinishBatchOperation($"Move {NbtUtil.TagDescription(tags)} into {insert.Item1.TagDescription()} at position {insert.Item2}", true);
>>>>>>> ea0e5169
        }

        private void MainForm_FormClosing(object sender, FormClosingEventArgs e)
        {
#if !DEBUG
            if (!ConfirmIfUnsaved("Exit anyway?"))
                e.Cancel = true;
#endif
        }

        private void NbtTree_NodeMouseClick(object sender, TreeNodeAdvMouseEventArgs e)
        {
            if (e.Button == MouseButtons.Right)
            {
                var file = ViewModel.FileFromClick(e);
                var nbt = ViewModel.NbtFromClick(e);
                var menu = new ContextMenuStrip();
                if (e.Node.CanExpand)
                {
                    if (e.Node.IsExpanded)
                        menu.Items.Add("&Collapse", null, (s, ea) => e.Node.Collapse());
                    else
                        menu.Items.Add("&Expand All", null, (s, ea) => e.Node.ExpandAll());
                }
                if (file != null)
                {
                    if (menu.Items.Count > 0)
                        menu.Items.Add(new ToolStripSeparator());
                    menu.Items.Add("&Save File", Properties.Resources.action_save_image, (s, ea) => Save(file));
                    menu.Items.Add("Save File &As", Properties.Resources.action_save_image, (s, ea) => SaveAs(file));
                    if (file.Path != null)
                        menu.Items.Add("&Open in Explorer", Properties.Resources.action_open_file_image, (s, ea) => OpenInExplorer(file));
                }
                if (nbt is INbtContainer container)
                {
                    if (menu.Items.Count > 0)
                        menu.Items.Add(new ToolStripSeparator());
                    var addable = NbtUtil.NormalTagTypes().Where(x => container.CanAdd(x));
                    bool single = !addable.Skip(1).Any();
                    Func<NbtTagType, string> display = single ? (Func<NbtTagType, string>)(x => $"Add {NbtUtil.TagTypeName(x)} Tag") : (x => $"{NbtUtil.TagTypeName(x)} Tag");
                    var items = addable.Select(x => new ToolStripMenuItem(display(x), NbtUtil.TagTypeImage(x), (s, ea) => AddTag(container, x))).ToArray();
                    if (single)
                        menu.Items.AddRange(items);
                    else
                    {
                        var add = new ToolStripMenuItem("Add...");
                        add.DropDownItems.AddRange(items);
                        menu.Items.Add(add);
                    }
                }
                menu.Show(NbtTree.PointToScreen(e.Location));
            }
        }

        private void MainForm_FormClosed(object sender, FormClosedEventArgs e)
        {
            Properties.Settings.Default.Save();
        }

        private void MenuEdit_DropDownOpening(object sender, EventArgs e)
        {
            DropDownUndoHistory.Enabled = false;
            DropDownRedoHistory.Enabled = false;
            if (ViewModel == null) return;

            var undo_history = ViewModel.GetUndoHistory();
            var redo_history = ViewModel.GetRedoHistory();

            var undo_dropdown = new ToolStripDropDown();
            DropDownUndoHistory.DropDown = undo_dropdown;
            var undo_actions = new ActionHistory(undo_history,
                x => { ViewModel.Undo(x + 1); MenuEdit.HideDropDown(); },
                x => $"Undo {Util.Pluralize(x + 1, "action")}",
                DropDownUndoHistory.Font);
            undo_dropdown.Items.Add(new ToolStripControlHost(undo_actions));

            var redo_dropdown = new ToolStripDropDown();
            DropDownRedoHistory.DropDown = redo_dropdown;
            var redo_actions = new ActionHistory(redo_history,
                x => { ViewModel.Redo(x + 1); MenuEdit.HideDropDown(); },
                x => $"Redo {Util.Pluralize(x + 1, "action")}",
                DropDownRedoHistory.Font);
            redo_dropdown.Items.Add(new ToolStripControlHost(redo_actions));

            DropDownUndoHistory.Enabled = undo_history.Any();
            DropDownRedoHistory.Enabled = redo_history.Any();
        }

        private void MenuFile_DropDownOpening(object sender, EventArgs e)
        {
            ActionNewClipboard.Enabled = Clipboard.ContainsText();

            // remove duplicates of recent files and limit to 20 most recent
            var distinct = Properties.Settings.Default.RecentFiles.Cast<string>().Reverse().Distinct();
            var recents = distinct.Take(20).ToList();

            DropDownRecent.Enabled = recents.Count > 0;
            DropDownRecent.DropDownItems.Clear();
            var items = new List<ToolStripMenuItem>();
            foreach (string path in recents.ToList())
            {
                var item = RecentEntry(path);
                if (item == null)
                    recents.Remove(path);
                else
                    items.Add(item);
            }
            DropDownRecent.DropDownItems.AddRange(items.ToArray());

            Properties.Settings.Default.RecentFiles.Clear();
            Properties.Settings.Default.RecentFiles.AddRange(recents.AsEnumerable().Reverse().ToArray());
        }

        private ToolStripMenuItem RecentEntry(string path)
        {
            bool directory = Directory.Exists(path);
            Image image;
            EventHandler click;
            if (directory)
            {
                image = Properties.Resources.folder_image;
                click = (s, e) => OpenFolder(path);
            }
            else
            {
                if (!File.Exists(path))
                    return null;
                image = Properties.Resources.file_image;
                click = (s, e) => OpenFiles(new[] { path });
            }
            return new ToolStripMenuItem(path, image, click);
        }

        protected override bool ProcessCmdKey(ref Message msg, Keys keyData)
        {
            if (keyData == Keys.Enter)
            {
                Edit();
                return true;
            }
            return base.ProcessCmdKey(ref msg, keyData);
        }
    }
}<|MERGE_RESOLUTION|>--- conflicted
+++ resolved
@@ -580,17 +580,8 @@
             var insert = NbtUtil.GetInsertionLocation(target, position);
             if (insert.Item1 == null) return;
             ViewModel.StartBatchOperation();
-<<<<<<< HEAD
             NbtUtil.TransformInsert(tags, insert.Item1, insert.Item2);
-            ViewModel.FinishBatchOperation();
-=======
-            // reverse so that if we start with ABC, then insert C at index 0, B at index 0, A at index 0, it ends up ABC
-            foreach (var tag in tags.Reverse().ToList())
-            {
-                NbtUtil.TransformInsert(tag, insert.Item1, insert.Item2);
-            }
             ViewModel.FinishBatchOperation($"Move {NbtUtil.TagDescription(tags)} into {insert.Item1.TagDescription()} at position {insert.Item2}", true);
->>>>>>> ea0e5169
         }
 
         private void MainForm_FormClosing(object sender, FormClosingEventArgs e)
