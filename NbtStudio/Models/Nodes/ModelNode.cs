﻿using Aga.Controls.Tree;
using fNbt;
using System;
using System.Collections.Generic;
using System.Linq;
using System.Text;
using System.Threading.Tasks;
using System.Windows.Forms;

namespace NbtStudio
{
    // the main implementation of INode
    // this node does not wrap an object, but allows derived classes to do so easily
    // type T is the type of the children, e.g. RegionNode is ModelNode<Chunk>
    public abstract class ModelNode<T> : IModelNode, IDisposable
    {
        private readonly NbtTreeModel Tree;
        public INode Parent { get; private set; }
        private bool ChildrenReady = false;
        private OrderedDictionary<T, INode> ChildNodes;
        public IReadOnlyList<INode> Children
        {
            get
            {
                // some nodes call RefreshChildren when calling GetChildren (especially for the first time)
                // so use this flag to make sure we don't enter this section twice
                if (!ChildrenReady)
                {
                    ChildNodes = new OrderedDictionary<T, INode>();
                    var children = GetChildren().Where(x => x is not null);
                    foreach (var item in children)
                    {
                        var node = NodeRegistry.CreateNode(Tree, this, item);
                        ChildNodes.Add(item, node);
                        int plus = node.DescendantsCount + 1;
                        UpdateDescendantsCount(x => x + plus);
                    }
                    ChildrenReady = true;
                }
                if (IsDirty)
                    RefreshChildren();
                return ChildNodes.Values.ToList();
            }
        }

        // default implementation fetches children, this can be overridden to defer it to later
        public virtual bool HasChildren => Children.Any();

        public int DescendantsCount { get; private set; } = 0;
        public void SetDescendantsCount(int value)
        {
            DescendantsCount = value;
        }
        private void UpdateDescendantsCount(Func<int, int> apply)
        {
            IModelNode item = this;
            while (item is not null)
            {
                item.SetDescendantsCount(apply(item.DescendantsCount));
                item = item.Parent as IModelNode;
            }
        }

        public TreePath Path
        {
            get
            {
                var path = new List<INode>();
                INode item = this;
                while (item is not null && item is not ModelRootNode)
                {
                    path.Add(item);
                    item = item.Parent;
                }
                path.Reverse();
                return new TreePath(path.ToArray());
            }
        }

        public ModelNode(NbtTreeModel tree, INode parent)
        {
            Tree = tree;
            Parent = parent;
        }

        private bool IsDirty = false;
        protected void MarkDirty()
        {
            IsDirty = true;
        }

        public void NoticeChange()
        {
            MarkDirty();
        }

        // allow derived nodes to simply fetch children from their wrapped object
        // they don't have to worry about converting them into INodes
        protected abstract IEnumerable<T> GetChildren();

        // derived class should call this when its children change
        // this notifies the model of any added/removed children, which in turn notifies the view
<<<<<<< HEAD
        private void RefreshChildren()
=======
        private bool IsRefreshingChildren = false;
        protected void RefreshChildren()
>>>>>>> 1fe85223
        {
            if (!ChildrenReady)
                return;
            if (IsRefreshingChildren)
                return;
            IsRefreshingChildren = true;
            var path = Path;
            var new_children = GetChildren().Where(x => x is not null).ToList();
            var remove = ChildNodes.Keys.Except(new_children).ToArray();
            var add = new_children.Except(ChildNodes.Keys).ToArray();
            if (remove.Any())
            {
                int[] indices = new int[remove.Length];
                INode[] nodes = new INode[remove.Length];
                for (int i = 0; i < remove.Length; i++)
                {
                    var item = remove[i];
                    int index = ChildNodes.IndexOf(item);
                    var node = ChildNodes[index];
                    indices[i] = index;
                    nodes[i] = node;
                }
                // remove afterwards to ensure indices don't shift as we go
                foreach (var item in remove)
                {
                    int minus = ChildNodes[item].DescendantsCount + 1;
                    UpdateDescendantsCount(x => x - minus);
                    var child = ChildNodes[item];
                    if (child is IDisposable d)
                        d.Dispose();
                    ChildNodes.Remove(item);
                }
                Tree.NotifyNodesRemoved(path, nodes, indices);
            }
            if (add.Any())
            {
                int[] indices = new int[add.Length];
                INode[] nodes = new INode[add.Length];
                for (int i = 0; i < add.Length; i++)
                {
                    var item = add[i];
                    int index = new_children.IndexOf(item);
                    var node = NodeRegistry.CreateNode(Tree, this, item);
                    int plus = node.DescendantsCount + 1;
                    UpdateDescendantsCount(x => x + plus);
                    indices[i] = index;
                    nodes[i] = node;
                    ChildNodes.Insert(index, item, node);
                }
                Tree.NotifyNodesAdded(path, nodes, indices);
            }
            if (!new_children.SequenceEqual(ChildNodes.Keys))
            {
                ChildNodes.SortKeys(new OrderLikeList(new_children));
                Tree.NotifyNodesReordered(path);
            }
            Tree.NotifyNodeChanged(this);
<<<<<<< HEAD
            IsDirty = false;
=======
            IsRefreshingChildren = false;
>>>>>>> 1fe85223
        }

        public void Dispose()
        {
            SelfDispose();
            foreach (var item in Children.OfType<IDisposable>())
            {
                item.Dispose();
            }
        }

        protected abstract void SelfDispose();

        private class OrderLikeList : IComparer<T>
        {
            private readonly List<T> List;
            public OrderLikeList(List<T> list)
            {
                List = list;
            }

            public int Compare(T x, T y)
            {
                return List.IndexOf(x).CompareTo(List.IndexOf(y));
            }
        }

        protected void NotifyChanged()
        {
            Tree.NotifyNodeChanged(this);
        }

        // save an undoable action to the model
        protected void NoticeAction(UndoableAction action)
        {
            Tree.UndoHistory.SaveAction(action);
        }

        // help derived nodes find their children in INode form, since they usually just fetch the raw objects
        // mostly used for implementing Paste which returns the nodes it created
        protected IEnumerable<INode> NodeChildren(IEnumerable<T> objects)
        {
            foreach (var item in objects)
            {
                if (ChildNodes.TryGetValue(item, out var result))
                    yield return result;
            }
        }

        protected Dictionary<T, INode> NodeChildrenMap(IEnumerable<T> objects)
        {
            var dictionary = new Dictionary<T, INode>();
            foreach (var item in objects)
            {
                if (ChildNodes.TryGetValue(item, out var result))
                    dictionary[item] = result;
            }
            return dictionary;
        }

        // make all action implementations virtual, disallowing everything
        // derived nodes can allow and implement actions if they wish
        public virtual string Description => "unknown node";
        public virtual bool CanDelete => false;
        public virtual void Delete()
        {
            if (Parent is ModelRootNode root)
                root.Remove(this);
        }
        public virtual bool CanSort => false;
        public virtual void Sort() { }
        public virtual bool CanCopy => false;
        public virtual DataObject Copy() => null;
        public virtual bool CanCut => CanDelete && CanCopy; // sensible defaults for cut
        public virtual DataObject Cut() { var copy = Copy(); Delete(); return copy; }
        public virtual bool CanPaste => false;
        public virtual IEnumerable<INode> Paste(IDataObject data) => Enumerable.Empty<INode>();
        public virtual bool CanRename => false;
        public virtual bool CanEdit => false;
        public virtual bool CanReceiveDrop(IEnumerable<INode> nodes) => false;
        public virtual void ReceiveDrop(IEnumerable<INode> nodes, int index) { }
    }

    // hidden down here because it's shameful!
    internal interface IModelNode : INode
    {
        void SetDescendantsCount(int value);
    }
}<|MERGE_RESOLUTION|>--- conflicted
+++ resolved
@@ -100,12 +100,8 @@
 
         // derived class should call this when its children change
         // this notifies the model of any added/removed children, which in turn notifies the view
-<<<<<<< HEAD
-        private void RefreshChildren()
-=======
         private bool IsRefreshingChildren = false;
         protected void RefreshChildren()
->>>>>>> 1fe85223
         {
             if (!ChildrenReady)
                 return;
@@ -163,11 +159,8 @@
                 Tree.NotifyNodesReordered(path);
             }
             Tree.NotifyNodeChanged(this);
-<<<<<<< HEAD
             IsDirty = false;
-=======
             IsRefreshingChildren = false;
->>>>>>> 1fe85223
         }
 
         public void Dispose()
