--- conflicted
+++ resolved
@@ -70,22 +70,15 @@
             ContentsChanged?.Invoke(this, EventArgs.Empty);
         }
 
-<<<<<<< HEAD
-        public static Failable<ISaveable> OpenFile(string path)
+        public static Failable<IFile> OpenFile(string path)
         {
             var attempt1 = NbtFile.TryCreate(path);
             if (!attempt1.Failed)
-                return attempt1.Cast<ISaveable>();
+                return attempt1.Cast<IFile>();
             var attempt2 = RegionFile.TryCreate(path);
             if (!attempt2.Failed)
-                return attempt2.Cast<ISaveable>();
-            return attempt1.Cast<ISaveable>();
-=======
-        public static IFile OpenFile(string path)
-        {
-            return (IFile)NbtFile.TryCreate(path) ??
-                RegionFile.TryCreate(path);
->>>>>>> 5ab3fce5
+                return attempt2.Cast<IFile>();
+            return attempt1.Cast<IFile>();
         }
 
         public static Failable<IHavePath> OpenFileOrFolder(string path)
